--- conflicted
+++ resolved
@@ -1,12 +1,10 @@
 # Changelog
 
-<<<<<<< HEAD
 ## [v1.4.0-beta.1] - 2025-05-05
 - Added experimental support for incremental builds (requires opt-in)
-=======
+
 ## [v1.3.6] - 2025-05-07
 - Added support for enabling/disabling tools via environment variables
->>>>>>> 06c1e187
 
 ## [v1.3.5] - 2025-05-05
 - Fixed the text input UI automation tool
