#!/usr/bin/env node

/**
 * XcodeBuildMCP - Main entry point
 *
 * This file serves as the entry point for the XcodeBuildMCP server, importing and registering
 * all tool modules with the MCP server. It follows the platform-specific approach for Xcode tools.
 *
 * Responsibilities:
 * - Creating and starting the MCP server
 * - Registering all platform-specific tool modules
 * - Configuring server options and logging
 * - Handling server lifecycle events
 */

// Import server components
import { createServer, startServer } from './server/server.js';

// Import macOS build tools
import { registerMacOSBuildTools, registerMacOSBuildAndRunTools } from './tools/build_macos.js';

// Import iOS simulator build tools
import {
  registerIOSSimulatorBuildTools,
  registerIOSSimulatorBuildAndRunTools,
} from './tools/build_ios_simulator.js';

// Import iOS simulator test tools
import { registerIOSSimulatorTestTools } from './tools/test_ios_simulator.js';

// Import iOS device build tools
import { registerIOSDeviceBuildTools } from './tools/build_ios_device.js';

// Import app path tools
import {
  registerGetMacOSAppPathWorkspaceTool,
  registerGetMacOSAppPathProjectTool,
  registerGetiOSDeviceAppPathWorkspaceTool,
  registerGetiOSDeviceAppPathProjectTool,
  registerGetSimulatorAppPathByNameWorkspaceTool,
  registerGetSimulatorAppPathByNameProjectTool,
  registerGetSimulatorAppPathByIdWorkspaceTool,
  registerGetSimulatorAppPathByIdProjectTool,
} from './tools/app_path.js';

// Import build settings and scheme tools
import {
  registerShowBuildSettingsWorkspaceTool,
  registerShowBuildSettingsProjectTool,
  registerListSchemesWorkspaceTool,
  registerListSchemesProjectTool,
} from './tools/build_settings.js';

// Import simulator tools
import {
  registerListSimulatorsTool,
  registerBootSimulatorTool,
  registerOpenSimulatorTool,
  registerInstallAppInSimulatorTool,
  registerLaunchAppInSimulatorTool,
  registerLaunchAppWithLogsInSimulatorTool,
} from './tools/simulator.js';

// Import bundle ID tools
import { registerGetMacOSBundleIdTool, registerGetiOSBundleIdTool } from './tools/bundleId.js';

// Import clean tool
import { registerCleanWorkspaceTool, registerCleanProjectTool } from './tools/clean.js';

// Import launch tools
import { registerLaunchMacOSAppTool } from './tools/launch.js';

// Import project/workspace discovery tool
import { registerDiscoverProjectsTool } from './tools/discover_projects.js';

// Import utilities
import { log } from './utils/logger.js';

// Import log capture tools
import {
  registerStartSimulatorLogCaptureTool,
  registerStopAndGetSimulatorLogTool,
} from './tools/log.js';

// Import idb tools
import { registerIdbTools } from './tools/idb.js';

// Import idb setup utility
import { setupIdb } from './utils/idb-setup.js';
import { version } from './version.js';

/**
 * Main function to start the server
 */
async function main(): Promise<void> {
  try {
    // Create the server
    const server = createServer();

    // Register the project/workspace discovery tool
    registerDiscoverProjectsTool(server);

    // Register List/Discovery tools first
    registerListSchemesWorkspaceTool(server);
    registerListSchemesProjectTool(server);
    registerListSimulatorsTool(server);

    // Register Clean tools
    registerCleanWorkspaceTool(server);
    registerCleanProjectTool(server);

    // Register Build tools
    registerMacOSBuildTools(server);
    registerIOSSimulatorBuildTools(server);
    registerIOSDeviceBuildTools(server);

    // Register Build settings tools
    registerShowBuildSettingsWorkspaceTool(server);
    registerShowBuildSettingsProjectTool(server);

    // Register App path tools
    registerGetMacOSAppPathWorkspaceTool(server);
    registerGetMacOSAppPathProjectTool(server);
    registerGetiOSDeviceAppPathWorkspaceTool(server);
    registerGetiOSDeviceAppPathProjectTool(server);
    registerGetSimulatorAppPathByNameWorkspaceTool(server);
    registerGetSimulatorAppPathByNameProjectTool(server);
    registerGetSimulatorAppPathByIdWorkspaceTool(server);
    registerGetSimulatorAppPathByIdProjectTool(server);

    // Register Simulator management tools
    registerBootSimulatorTool(server);
    registerOpenSimulatorTool(server);

    // Register App installation and launch tools
    registerInstallAppInSimulatorTool(server);
    registerLaunchAppInSimulatorTool(server);
    registerLaunchAppWithLogsInSimulatorTool(server);

    // Register Bundle ID tools
    registerGetMacOSBundleIdTool(server);
    registerGetiOSBundleIdTool(server);

    // Register Launch tools
    registerLaunchMacOSAppTool(server);

    // Register build and run tools
    registerMacOSBuildAndRunTools(server);
    registerIOSSimulatorBuildAndRunTools(server);

    // Register log capture tools
    registerStartSimulatorLogCaptureTool(server);
    registerStopAndGetSimulatorLogTool(server);

<<<<<<< HEAD
    // Register test tools
    registerIOSSimulatorTestTools(server);
=======
    // Register idb tools for iOS simulator UI automation
    setupIdb();
    registerIdbTools(server);
>>>>>>> 5c86f5e3

    // Start the server
    await startServer(server);

    // Log successful startup
    log('info', `XcodeBuildMCP server (version ${version}) started successfully`);
  } catch (error) {
    console.error('Fatal error in main():', error);
    process.exit(1);
  }
}

// Start the server
main().catch((error) => {
  console.error('Unhandled exception:', error);
  process.exit(1);
});<|MERGE_RESOLUTION|>--- conflicted
+++ resolved
@@ -152,14 +152,12 @@
     registerStartSimulatorLogCaptureTool(server);
     registerStopAndGetSimulatorLogTool(server);
 
-<<<<<<< HEAD
-    // Register test tools
-    registerIOSSimulatorTestTools(server);
-=======
     // Register idb tools for iOS simulator UI automation
     setupIdb();
     registerIdbTools(server);
->>>>>>> 5c86f5e3
+
+    // Register test tools
+    registerIOSSimulatorTestTools(server);
 
     // Start the server
     await startServer(server);
